package sarama

import (
	"encoding/binary"
	"errors"
	"fmt"
	"math"
	"sync"
	"time"

	"github.com/eapache/go-resiliency/breaker"
	"github.com/eapache/queue"
	"github.com/rcrowley/go-metrics"
)

// AsyncProducer publishes Kafka messages using a non-blocking API. It routes messages
// to the correct broker for the provided topic-partition, refreshing metadata as appropriate,
// and parses responses for errors. You must read from the Errors() channel or the
// producer will deadlock. You must call Close() or AsyncClose() on a producer to avoid
// leaks and message lost: it will not be garbage-collected automatically when it passes
// out of scope and buffered messages may not be flushed.
type AsyncProducer interface {

	// AsyncClose triggers a shutdown of the producer. The shutdown has completed
	// when both the Errors and Successes channels have been closed. When calling
	// AsyncClose, you *must* continue to read from those channels in order to
	// drain the results of any messages in flight.
	AsyncClose()

	// Close shuts down the producer and waits for any buffered messages to be
	// flushed. You must call this function before a producer object passes out of
	// scope, as it may otherwise leak memory. You must call this before process
	// shutting down, or you may lose messages. You must call this before calling
	// Close on the underlying client.
	Close() error

	// Input is the input channel for the user to write messages to that they
	// wish to send.
	Input() chan<- *ProducerMessage

	// Successes is the success output channel back to the user when Return.Successes is
	// enabled. If Return.Successes is true, you MUST read from this channel or the
	// Producer will deadlock. It is suggested that you send and read messages
	// together in a single select statement.
	Successes() <-chan *ProducerMessage

	// Errors is the error output channel back to the user. You MUST read from this
	// channel or the Producer will deadlock when the channel is full. Alternatively,
	// you can set Producer.Return.Errors in your config to false, which prevents
	// errors to be returned.
	Errors() <-chan *ProducerError

	// IsTransactional return true when current producer is is transactional.
	IsTransactional() bool

	// TxnStatus return current producer transaction status.
	TxnStatus() ProducerTxnStatusFlag

	// BeginTxn mark current transaction as ready.
	BeginTxn() error

	// CommitTxn commit current transaction.
	CommitTxn() error

	// AbortTxn abort current transaction.
	AbortTxn() error

	// AddOffsetsToTxn add associated offsets to current transaction.
	AddOffsetsToTxn(offsets map[string][]*PartitionOffsetMetadata, groupId string) error

	// AddMessageToTxn add message offsets to current transaction.
	AddMessageToTxn(msg *ConsumerMessage, groupId string, metadata *string) error
}

type asyncProducer struct {
	client Client
	conf   *Config

	errors                    chan *ProducerError
	input, successes, retries chan *ProducerMessage
	inFlight                  sync.WaitGroup

	brokers    map[*Broker]*brokerProducer
	brokerRefs map[*brokerProducer]int
	brokerLock sync.Mutex

	txnmgr *transactionManager
<<<<<<< HEAD
	txLock sync.Mutex
=======

	metricsRegistry metrics.Registry
>>>>>>> 5e2c2ef0
}

// NewAsyncProducer creates a new AsyncProducer using the given broker addresses and configuration.
func NewAsyncProducer(addrs []string, conf *Config) (AsyncProducer, error) {
	client, err := NewClient(addrs, conf)
	if err != nil {
		return nil, err
	}
	return newAsyncProducer(client)
}

// NewAsyncProducerFromClient creates a new Producer using the given client. It is still
// necessary to call Close() on the underlying client when shutting down this producer.
func NewAsyncProducerFromClient(client Client) (AsyncProducer, error) {
	// For clients passed in by the client, ensure we don't
	// call Close() on it.
	cli := &nopCloserClient{client}
	return newAsyncProducer(cli)
}

func newAsyncProducer(client Client) (AsyncProducer, error) {
	// Check that we are not dealing with a closed Client before processing any other arguments
	if client.Closed() {
		return nil, ErrClosedClient
	}

	txnmgr, err := newTransactionManager(client.Config(), client)
	if err != nil {
		return nil, err
	}

	p := &asyncProducer{
		client:          client,
		conf:            client.Config(),
		errors:          make(chan *ProducerError),
		input:           make(chan *ProducerMessage),
		successes:       make(chan *ProducerMessage),
		retries:         make(chan *ProducerMessage),
		brokers:         make(map[*Broker]*brokerProducer),
		brokerRefs:      make(map[*brokerProducer]int),
		txnmgr:          txnmgr,
		metricsRegistry: newCleanupRegistry(client.Config().MetricRegistry),
	}

	// launch our singleton dispatchers
	go withRecover(p.dispatcher)
	go withRecover(p.retryHandler)

	return p, nil
}

type flagSet int8

const (
	syn       flagSet = 1 << iota // first message from partitionProducer to brokerProducer
	fin                           // final message from partitionProducer to brokerProducer and back
	shutdown                      // start the shutdown process
	endtxn                        // endtxn
	committxn                     // endtxn
	aborttxn                      // endtxn
)

// ProducerMessage is the collection of elements passed to the Producer in order to send a message.
type ProducerMessage struct {
	Topic string // The Kafka topic for this message.
	// The partitioning key for this message. Pre-existing Encoders include
	// StringEncoder and ByteEncoder.
	Key Encoder
	// The actual message to store in Kafka. Pre-existing Encoders include
	// StringEncoder and ByteEncoder.
	Value Encoder

	// The headers are key-value pairs that are transparently passed
	// by Kafka between producers and consumers.
	Headers []RecordHeader

	// This field is used to hold arbitrary data you wish to include so it
	// will be available when receiving on the Successes and Errors channels.
	// Sarama completely ignores this field and is only to be used for
	// pass-through data.
	Metadata interface{}

	// Below this point are filled in by the producer as the message is processed

	// Offset is the offset of the message stored on the broker. This is only
	// guaranteed to be defined if the message was successfully delivered and
	// RequiredAcks is not NoResponse.
	Offset int64
	// Partition is the partition that the message was sent to. This is only
	// guaranteed to be defined if the message was successfully delivered.
	Partition int32
	// Timestamp can vary in behavior depending on broker configuration, being
	// in either one of the CreateTime or LogAppendTime modes (default CreateTime),
	// and requiring version at least 0.10.0.
	//
	// When configured to CreateTime, the timestamp is specified by the producer
	// either by explicitly setting this field, or when the message is added
	// to a produce set.
	//
	// When configured to LogAppendTime, the timestamp assigned to the message
	// by the broker. This is only guaranteed to be defined if the message was
	// successfully delivered and RequiredAcks is not NoResponse.
	Timestamp time.Time

	retries        int
	flags          flagSet
	expectation    chan *ProducerError
	sequenceNumber int32
	producerEpoch  int16
	hasSequence    bool
}

const producerMessageOverhead = 26 // the metadata overhead of CRC, flags, etc.

func (m *ProducerMessage) ByteSize(version int) int {
	var size int
	if version >= 2 {
		size = maximumRecordOverhead
		for _, h := range m.Headers {
			size += len(h.Key) + len(h.Value) + 2*binary.MaxVarintLen32
		}
	} else {
		size = producerMessageOverhead
	}
	if m.Key != nil {
		size += m.Key.Length()
	}
	if m.Value != nil {
		size += m.Value.Length()
	}
	return size
}

func (m *ProducerMessage) clear() {
	m.flags = 0
	m.retries = 0
	m.sequenceNumber = 0
	m.producerEpoch = 0
	m.hasSequence = false
}

// ProducerError is the type of error generated when the producer fails to deliver a message.
// It contains the original ProducerMessage as well as the actual error value.
type ProducerError struct {
	Msg *ProducerMessage
	Err error
}

func (pe ProducerError) Error() string {
	return fmt.Sprintf("kafka: Failed to produce message to topic %s: %s", pe.Msg.Topic, pe.Err)
}

func (pe ProducerError) Unwrap() error {
	return pe.Err
}

// ProducerErrors is a type that wraps a batch of "ProducerError"s and implements the Error interface.
// It can be returned from the Producer's Close method to avoid the need to manually drain the Errors channel
// when closing a producer.
type ProducerErrors []*ProducerError

func (pe ProducerErrors) Error() string {
	return fmt.Sprintf("kafka: Failed to deliver %d messages.", len(pe))
}

func (p *asyncProducer) IsTransactional() bool {
	return p.txnmgr.isTransactional()
}

func (p *asyncProducer) AddMessageToTxn(msg *ConsumerMessage, groupId string, metadata *string) error {
	offsets := make(map[string][]*PartitionOffsetMetadata)
	offsets[msg.Topic] = []*PartitionOffsetMetadata{
		{
			Partition: msg.Partition,
			Offset:    msg.Offset + 1,
			Metadata:  metadata,
		},
	}
	return p.AddOffsetsToTxn(offsets, groupId)
}

func (p *asyncProducer) AddOffsetsToTxn(offsets map[string][]*PartitionOffsetMetadata, groupId string) error {
	p.txLock.Lock()
	defer p.txLock.Unlock()

	if !p.IsTransactional() {
		DebugLogger.Printf("producer/txnmgr [%s] attempt to call AddOffsetsToTxn on a non-transactional producer\n", p.txnmgr.transactionalID)
		return ErrNonTransactedProducer
	}

	DebugLogger.Printf("producer/txnmgr [%s] add offsets to transaction\n", p.txnmgr.transactionalID)
	return p.txnmgr.addOffsetsToTxn(offsets, groupId)
}

func (p *asyncProducer) TxnStatus() ProducerTxnStatusFlag {
	return p.txnmgr.currentTxnStatus()
}

func (p *asyncProducer) BeginTxn() error {
	p.txLock.Lock()
	defer p.txLock.Unlock()

	if !p.IsTransactional() {
		DebugLogger.Println("producer/txnmgr attempt to call BeginTxn on a non-transactional producer")
		return ErrNonTransactedProducer
	}

	return p.txnmgr.transitionTo(ProducerTxnFlagInTransaction, nil)
}

func (p *asyncProducer) CommitTxn() error {
	p.txLock.Lock()
	defer p.txLock.Unlock()

	if !p.IsTransactional() {
		DebugLogger.Printf("producer/txnmgr [%s] attempt to call CommitTxn on a non-transactional producer\n", p.txnmgr.transactionalID)
		return ErrNonTransactedProducer
	}

	DebugLogger.Printf("producer/txnmgr [%s] committing transaction\n", p.txnmgr.transactionalID)
	err := p.finishTransaction(true)
	if err != nil {
		return err
	}
	DebugLogger.Printf("producer/txnmgr [%s] transaction committed\n", p.txnmgr.transactionalID)
	return nil
}

func (p *asyncProducer) AbortTxn() error {
	p.txLock.Lock()
	defer p.txLock.Unlock()

	if !p.IsTransactional() {
		DebugLogger.Printf("producer/txnmgr [%s] attempt to call AbortTxn on a non-transactional producer\n", p.txnmgr.transactionalID)
		return ErrNonTransactedProducer
	}
	DebugLogger.Printf("producer/txnmgr [%s] aborting transaction\n", p.txnmgr.transactionalID)
	err := p.finishTransaction(false)
	if err != nil {
		return err
	}
	DebugLogger.Printf("producer/txnmgr [%s] transaction aborted\n", p.txnmgr.transactionalID)
	return nil
}

func (p *asyncProducer) finishTransaction(commit bool) error {
	p.inFlight.Add(1)
	if commit {
		p.input <- &ProducerMessage{flags: endtxn | committxn}
	} else {
		p.input <- &ProducerMessage{flags: endtxn | aborttxn}
	}
	p.inFlight.Wait()
	return p.txnmgr.finishTransaction(commit)
}

func (p *asyncProducer) Errors() <-chan *ProducerError {
	return p.errors
}

func (p *asyncProducer) Successes() <-chan *ProducerMessage {
	return p.successes
}

func (p *asyncProducer) Input() chan<- *ProducerMessage {
	return p.input
}

func (p *asyncProducer) Close() error {
	p.AsyncClose()

	if p.conf.Producer.Return.Successes {
		go withRecover(func() {
			for range p.successes {
			}
		})
	}

	var errors ProducerErrors
	if p.conf.Producer.Return.Errors {
		for event := range p.errors {
			errors = append(errors, event)
		}
	} else {
		<-p.errors
	}

	if len(errors) > 0 {
		return errors
	}
	return nil
}

func (p *asyncProducer) AsyncClose() {
	go withRecover(p.shutdown)
}

// singleton
// dispatches messages by topic
func (p *asyncProducer) dispatcher() {
	handlers := make(map[string]chan<- *ProducerMessage)
	shuttingDown := false

	for msg := range p.input {
		if msg == nil {
			Logger.Println("Something tried to send a nil message, it was ignored.")
			continue
		}

		if msg.flags&endtxn != 0 {
			var err error
			if msg.flags&committxn != 0 {
				err = p.txnmgr.transitionTo(ProducerTxnFlagEndTransaction|ProducerTxnFlagCommittingTransaction, nil)
			} else {
				err = p.txnmgr.transitionTo(ProducerTxnFlagEndTransaction|ProducerTxnFlagAbortingTransaction, nil)
			}
			if err != nil {
				Logger.Printf("producer/txnmgr unable to end transaction %s", err)
			}
			p.inFlight.Done()
			continue
		}

		if msg.flags&shutdown != 0 {
			shuttingDown = true
			p.inFlight.Done()
			continue
		}

		if msg.retries == 0 {
			if shuttingDown {
				// we can't just call returnError here because that decrements the wait group,
				// which hasn't been incremented yet for this message, and shouldn't be
				pErr := &ProducerError{Msg: msg, Err: ErrShuttingDown}
				if p.conf.Producer.Return.Errors {
					p.errors <- pErr
				} else {
					Logger.Println(pErr)
				}
				continue
			}
			p.inFlight.Add(1)
			// Ignore retried msg, there are already in txn.
			// Can't produce new record when transaction is not started.
			if p.IsTransactional() && p.txnmgr.currentTxnStatus()&ProducerTxnFlagInTransaction == 0 {
				Logger.Printf("attempt to send message when transaction is not started or is in ending state, got %d, expect %d\n", p.txnmgr.currentTxnStatus(), ProducerTxnFlagInTransaction)
				p.returnError(msg, ErrTransactionNotReady)
				continue
			}
		}

		for _, interceptor := range p.conf.Producer.Interceptors {
			msg.safelyApplyInterceptor(interceptor)
		}

		version := 1
		if p.conf.Version.IsAtLeast(V0_11_0_0) {
			version = 2
		} else if msg.Headers != nil {
			p.returnError(msg, ConfigurationError("Producing headers requires Kafka at least v0.11"))
			continue
		}
		if msg.ByteSize(version) > p.conf.Producer.MaxMessageBytes {
			p.returnError(msg, ErrMessageSizeTooLarge)
			continue
		}

		handler := handlers[msg.Topic]
		if handler == nil {
			handler = p.newTopicProducer(msg.Topic)
			handlers[msg.Topic] = handler
		}

		handler <- msg
	}

	for _, handler := range handlers {
		close(handler)
	}
}

// one per topic
// partitions messages, then dispatches them by partition
type topicProducer struct {
	parent *asyncProducer
	topic  string
	input  <-chan *ProducerMessage

	breaker     *breaker.Breaker
	handlers    map[int32]chan<- *ProducerMessage
	partitioner Partitioner
}

func (p *asyncProducer) newTopicProducer(topic string) chan<- *ProducerMessage {
	input := make(chan *ProducerMessage, p.conf.ChannelBufferSize)
	tp := &topicProducer{
		parent:      p,
		topic:       topic,
		input:       input,
		breaker:     breaker.New(3, 1, 10*time.Second),
		handlers:    make(map[int32]chan<- *ProducerMessage),
		partitioner: p.conf.Producer.Partitioner(topic),
	}
	go withRecover(tp.dispatch)
	return input
}

func (tp *topicProducer) dispatch() {
	for msg := range tp.input {
		if msg.retries == 0 {
			if err := tp.partitionMessage(msg); err != nil {
				tp.parent.returnError(msg, err)
				continue
			}
		}

		handler := tp.handlers[msg.Partition]
		if handler == nil {
			handler = tp.parent.newPartitionProducer(msg.Topic, msg.Partition)
			tp.handlers[msg.Partition] = handler
		}

		handler <- msg
	}

	for _, handler := range tp.handlers {
		close(handler)
	}
}

func (tp *topicProducer) partitionMessage(msg *ProducerMessage) error {
	var partitions []int32

	err := tp.breaker.Run(func() (err error) {
		requiresConsistency := false
		if ep, ok := tp.partitioner.(DynamicConsistencyPartitioner); ok {
			requiresConsistency = ep.MessageRequiresConsistency(msg)
		} else {
			requiresConsistency = tp.partitioner.RequiresConsistency()
		}

		if requiresConsistency {
			partitions, err = tp.parent.client.Partitions(msg.Topic)
		} else {
			partitions, err = tp.parent.client.WritablePartitions(msg.Topic)
		}
		return
	})
	if err != nil {
		return err
	}

	numPartitions := int32(len(partitions))

	if numPartitions == 0 {
		return ErrLeaderNotAvailable
	}

	choice, err := tp.partitioner.Partition(msg, numPartitions)

	if err != nil {
		return err
	} else if choice < 0 || choice >= numPartitions {
		return ErrInvalidPartition
	}

	msg.Partition = partitions[choice]

	return nil
}

// one per partition per topic
// dispatches messages to the appropriate broker
// also responsible for maintaining message order during retries
type partitionProducer struct {
	parent    *asyncProducer
	topic     string
	partition int32
	input     <-chan *ProducerMessage

	leader         *Broker
	breaker        *breaker.Breaker
	brokerProducer *brokerProducer

	// highWatermark tracks the "current" retry level, which is the only one where we actually let messages through,
	// all other messages get buffered in retryState[msg.retries].buf to preserve ordering
	// retryState[msg.retries].expectChaser simply tracks whether we've seen a fin message for a given level (and
	// therefore whether our buffer is complete and safe to flush)
	highWatermark int
	retryState    []partitionRetryState
}

type partitionRetryState struct {
	buf          []*ProducerMessage
	expectChaser bool
}

func (p *asyncProducer) newPartitionProducer(topic string, partition int32) chan<- *ProducerMessage {
	input := make(chan *ProducerMessage, p.conf.ChannelBufferSize)
	pp := &partitionProducer{
		parent:    p,
		topic:     topic,
		partition: partition,
		input:     input,

		breaker:    breaker.New(3, 1, 10*time.Second),
		retryState: make([]partitionRetryState, p.conf.Producer.Retry.Max+1),
	}
	go withRecover(pp.dispatch)
	return input
}

func (pp *partitionProducer) backoff(retries int) {
	var backoff time.Duration
	if pp.parent.conf.Producer.Retry.BackoffFunc != nil {
		maxRetries := pp.parent.conf.Producer.Retry.Max
		backoff = pp.parent.conf.Producer.Retry.BackoffFunc(retries, maxRetries)
	} else {
		backoff = pp.parent.conf.Producer.Retry.Backoff
	}
	if backoff > 0 {
		time.Sleep(backoff)
	}
}

func (pp *partitionProducer) dispatch() {
	// try to prefetch the leader; if this doesn't work, we'll do a proper call to `updateLeader`
	// on the first message
	pp.leader, _ = pp.parent.client.Leader(pp.topic, pp.partition)
	if pp.leader != nil {
		pp.brokerProducer = pp.parent.getBrokerProducer(pp.leader)
		pp.parent.inFlight.Add(1) // we're generating a syn message; track it so we don't shut down while it's still inflight
		pp.brokerProducer.input <- &ProducerMessage{Topic: pp.topic, Partition: pp.partition, flags: syn}
	}

	defer func() {
		if pp.brokerProducer != nil {
			pp.parent.unrefBrokerProducer(pp.leader, pp.brokerProducer)
		}
	}()

	for msg := range pp.input {
		if pp.brokerProducer != nil && pp.brokerProducer.abandoned != nil {
			select {
			case <-pp.brokerProducer.abandoned:
				// a message on the abandoned channel means that our current broker selection is out of date
				Logger.Printf("producer/leader/%s/%d abandoning broker %d\n", pp.topic, pp.partition, pp.leader.ID())
				pp.parent.unrefBrokerProducer(pp.leader, pp.brokerProducer)
				pp.brokerProducer = nil
				time.Sleep(pp.parent.conf.Producer.Retry.Backoff)
			default:
				// producer connection is still open.
			}
		}

		if msg.retries > pp.highWatermark {
			// a new, higher, retry level; handle it and then back off
			pp.newHighWatermark(msg.retries)
			pp.backoff(msg.retries)
		} else if pp.highWatermark > 0 {
			// we are retrying something (else highWatermark would be 0) but this message is not a *new* retry level
			if msg.retries < pp.highWatermark {
				// in fact this message is not even the current retry level, so buffer it for now (unless it's a just a fin)
				if msg.flags&fin == fin {
					pp.retryState[msg.retries].expectChaser = false
					pp.parent.inFlight.Done() // this fin is now handled and will be garbage collected
				} else {
					pp.retryState[msg.retries].buf = append(pp.retryState[msg.retries].buf, msg)
				}
				continue
			} else if msg.flags&fin == fin {
				// this message is of the current retry level (msg.retries == highWatermark) and the fin flag is set,
				// meaning this retry level is done and we can go down (at least) one level and flush that
				pp.retryState[pp.highWatermark].expectChaser = false
				pp.flushRetryBuffers()
				pp.parent.inFlight.Done() // this fin is now handled and will be garbage collected
				continue
			}
		}

		// if we made it this far then the current msg contains real data, and can be sent to the next goroutine
		// without breaking any of our ordering guarantees

		if pp.brokerProducer == nil {
			if err := pp.updateLeader(); err != nil {
				pp.parent.returnError(msg, err)
				pp.backoff(msg.retries)
				continue
			}
			Logger.Printf("producer/leader/%s/%d selected broker %d\n", pp.topic, pp.partition, pp.leader.ID())
		}

		// Now that we know we have a broker to actually try and send this message to, generate the sequence
		// number for it.
		// All messages being retried (sent or not) have already had their retry count updated
		// Also, ignore "special" syn/fin messages used to sync the brokerProducer and the topicProducer.
		if pp.parent.conf.Producer.Idempotent && msg.retries == 0 && msg.flags == 0 {
			msg.sequenceNumber, msg.producerEpoch = pp.parent.txnmgr.getAndIncrementSequenceNumber(msg.Topic, msg.Partition)
			msg.hasSequence = true
		}

		if pp.parent.IsTransactional() {
			pp.parent.txnmgr.maybeAddPartitionToCurrentTxn(pp.topic, pp.partition)
		}

		pp.brokerProducer.input <- msg
	}
}

func (pp *partitionProducer) newHighWatermark(hwm int) {
	Logger.Printf("producer/leader/%s/%d state change to [retrying-%d]\n", pp.topic, pp.partition, hwm)
	pp.highWatermark = hwm

	// send off a fin so that we know when everything "in between" has made it
	// back to us and we can safely flush the backlog (otherwise we risk re-ordering messages)
	pp.retryState[pp.highWatermark].expectChaser = true
	pp.parent.inFlight.Add(1) // we're generating a fin message; track it so we don't shut down while it's still inflight
	pp.brokerProducer.input <- &ProducerMessage{Topic: pp.topic, Partition: pp.partition, flags: fin, retries: pp.highWatermark - 1}

	// a new HWM means that our current broker selection is out of date
	Logger.Printf("producer/leader/%s/%d abandoning broker %d\n", pp.topic, pp.partition, pp.leader.ID())
	pp.parent.unrefBrokerProducer(pp.leader, pp.brokerProducer)
	pp.brokerProducer = nil
}

func (pp *partitionProducer) flushRetryBuffers() {
	Logger.Printf("producer/leader/%s/%d state change to [flushing-%d]\n", pp.topic, pp.partition, pp.highWatermark)
	for {
		pp.highWatermark--

		if pp.brokerProducer == nil {
			if err := pp.updateLeader(); err != nil {
				pp.parent.returnErrors(pp.retryState[pp.highWatermark].buf, err)
				goto flushDone
			}
			Logger.Printf("producer/leader/%s/%d selected broker %d\n", pp.topic, pp.partition, pp.leader.ID())
		}

		for _, msg := range pp.retryState[pp.highWatermark].buf {
			pp.brokerProducer.input <- msg
		}

	flushDone:
		pp.retryState[pp.highWatermark].buf = nil
		if pp.retryState[pp.highWatermark].expectChaser {
			Logger.Printf("producer/leader/%s/%d state change to [retrying-%d]\n", pp.topic, pp.partition, pp.highWatermark)
			break
		} else if pp.highWatermark == 0 {
			Logger.Printf("producer/leader/%s/%d state change to [normal]\n", pp.topic, pp.partition)
			break
		}
	}
}

func (pp *partitionProducer) updateLeader() error {
	return pp.breaker.Run(func() (err error) {
		if err = pp.parent.client.RefreshMetadata(pp.topic); err != nil {
			return err
		}

		if pp.leader, err = pp.parent.client.Leader(pp.topic, pp.partition); err != nil {
			return err
		}

		pp.brokerProducer = pp.parent.getBrokerProducer(pp.leader)
		pp.parent.inFlight.Add(1) // we're generating a syn message; track it so we don't shut down while it's still inflight
		pp.brokerProducer.input <- &ProducerMessage{Topic: pp.topic, Partition: pp.partition, flags: syn}

		return nil
	})
}

// one per broker; also constructs an associated flusher
func (p *asyncProducer) newBrokerProducer(broker *Broker) *brokerProducer {
	var (
		input     = make(chan *ProducerMessage)
		bridge    = make(chan *produceSet)
		pending   = make(chan *brokerProducerResponse)
		responses = make(chan *brokerProducerResponse)
	)

	bp := &brokerProducer{
		parent:         p,
		broker:         broker,
		input:          input,
		output:         bridge,
		responses:      responses,
		buffer:         newProduceSet(p),
		currentRetries: make(map[string]map[int32]error),
	}
	go withRecover(bp.run)

	// minimal bridge to make the network response `select`able
	go withRecover(func() {
		// Use a wait group to know if we still have in flight requests
		var wg sync.WaitGroup

		for set := range bridge {
			request := set.buildRequest()

			// Count the in flight requests to know when we can close the pending channel safely
			wg.Add(1)
			// Capture the current set to forward in the callback
			sendResponse := func(set *produceSet) ProduceCallback {
				return func(response *ProduceResponse, err error) {
					// Forward the response to make sure we do not block the responseReceiver
					pending <- &brokerProducerResponse{
						set: set,
						err: err,
						res: response,
					}
					wg.Done()
				}
			}(set)

			if p.IsTransactional() {
				// Add partition to tx before sending current batch
				err := p.txnmgr.publishTxnPartitions()
				if err != nil {
					// Request failed to be sent
					sendResponse(nil, err)
					continue
				}
			}

			// Use AsyncProduce vs Produce to not block waiting for the response
			// so that we can pipeline multiple produce requests and achieve higher throughput, see:
			// https://kafka.apache.org/protocol#protocol_network
			err := broker.AsyncProduce(request, sendResponse)
			if err != nil {
				// Request failed to be sent
				sendResponse(nil, err)
				continue
			}
			// Callback is not called when using NoResponse
			if p.conf.Producer.RequiredAcks == NoResponse {
				// Provide the expected nil response
				sendResponse(nil, nil)
			}
		}
		// Wait for all in flight requests to close the pending channel safely
		wg.Wait()
		close(pending)
	})

	// In order to avoid a deadlock when closing the broker on network or malformed response error
	// we use an intermediate channel to buffer and send pending responses in order
	// This is because the AsyncProduce callback inside the bridge is invoked from the broker
	// responseReceiver goroutine and closing the broker requires such goroutine to be finished
	go withRecover(func() {
		buf := queue.New()
		for {
			if buf.Length() == 0 {
				res, ok := <-pending
				if !ok {
					// We are done forwarding the last pending response
					close(responses)
					return
				}
				buf.Add(res)
			}
			// Send the head pending response or buffer another one
			// so that we never block the callback
			headRes := buf.Peek().(*brokerProducerResponse)
			select {
			case res, ok := <-pending:
				if !ok {
					continue
				}
				buf.Add(res)
				continue
			case responses <- headRes:
				buf.Remove()
				continue
			}
		}
	})

	if p.conf.Producer.Retry.Max <= 0 {
		bp.abandoned = make(chan struct{})
	}

	return bp
}

type brokerProducerResponse struct {
	set *produceSet
	err error
	res *ProduceResponse
}

// groups messages together into appropriately-sized batches for sending to the broker
// handles state related to retries etc
type brokerProducer struct {
	parent *asyncProducer
	broker *Broker

	input     chan *ProducerMessage
	output    chan<- *produceSet
	responses <-chan *brokerProducerResponse
	abandoned chan struct{}

	buffer     *produceSet
	timer      <-chan time.Time
	timerFired bool

	closing        error
	currentRetries map[string]map[int32]error
}

func (bp *brokerProducer) run() {
	var output chan<- *produceSet
	Logger.Printf("producer/broker/%d starting up\n", bp.broker.ID())

	for {
		select {
		case msg, ok := <-bp.input:
			if !ok {
				Logger.Printf("producer/broker/%d input chan closed\n", bp.broker.ID())
				bp.shutdown()
				return
			}

			if msg == nil {
				continue
			}

			if msg.flags&syn == syn {
				Logger.Printf("producer/broker/%d state change to [open] on %s/%d\n",
					bp.broker.ID(), msg.Topic, msg.Partition)
				if bp.currentRetries[msg.Topic] == nil {
					bp.currentRetries[msg.Topic] = make(map[int32]error)
				}
				bp.currentRetries[msg.Topic][msg.Partition] = nil
				bp.parent.inFlight.Done()
				continue
			}

			if reason := bp.needsRetry(msg); reason != nil {
				bp.parent.retryMessage(msg, reason)

				if bp.closing == nil && msg.flags&fin == fin {
					// we were retrying this partition but we can start processing again
					delete(bp.currentRetries[msg.Topic], msg.Partition)
					Logger.Printf("producer/broker/%d state change to [closed] on %s/%d\n",
						bp.broker.ID(), msg.Topic, msg.Partition)
				}

				continue
			}

			if msg.flags&fin == fin {
				// New broker producer that was caught up by the retry loop
				bp.parent.retryMessage(msg, ErrShuttingDown)
				DebugLogger.Printf("producer/broker/%d state change to [dying-%d] on %s/%d\n",
					bp.broker.ID(), msg.retries, msg.Topic, msg.Partition)
				continue
			}

			if bp.buffer.wouldOverflow(msg) {
				Logger.Printf("producer/broker/%d maximum request accumulated, waiting for space\n", bp.broker.ID())
				if err := bp.waitForSpace(msg, false); err != nil {
					bp.parent.retryMessage(msg, err)
					continue
				}
			}

			if bp.parent.txnmgr.producerID != noProducerID && bp.buffer.producerEpoch != msg.producerEpoch {
				// The epoch was reset, need to roll the buffer over
				Logger.Printf("producer/broker/%d detected epoch rollover, waiting for new buffer\n", bp.broker.ID())
				if err := bp.waitForSpace(msg, true); err != nil {
					bp.parent.retryMessage(msg, err)
					continue
				}
			}
			if err := bp.buffer.add(msg); err != nil {
				bp.parent.returnError(msg, err)
				continue
			}

			if bp.parent.conf.Producer.Flush.Frequency > 0 && bp.timer == nil {
				bp.timer = time.After(bp.parent.conf.Producer.Flush.Frequency)
			}
		case <-bp.timer:
			bp.timerFired = true
		case output <- bp.buffer:
			bp.rollOver()
		case response, ok := <-bp.responses:
			if ok {
				bp.handleResponse(response)
			}
		}

		if bp.timerFired || bp.buffer.readyToFlush() {
			output = bp.output
		} else {
			output = nil
		}
	}
}

func (bp *brokerProducer) shutdown() {
	for !bp.buffer.empty() {
		select {
		case response := <-bp.responses:
			bp.handleResponse(response)
		case bp.output <- bp.buffer:
			bp.rollOver()
		}
	}
	close(bp.output)
	// Drain responses from the bridge goroutine
	for response := range bp.responses {
		bp.handleResponse(response)
	}
	// No more brokerProducer related goroutine should be running
	Logger.Printf("producer/broker/%d shut down\n", bp.broker.ID())
}

func (bp *brokerProducer) needsRetry(msg *ProducerMessage) error {
	if bp.closing != nil {
		return bp.closing
	}

	return bp.currentRetries[msg.Topic][msg.Partition]
}

func (bp *brokerProducer) waitForSpace(msg *ProducerMessage, forceRollover bool) error {
	for {
		select {
		case response := <-bp.responses:
			bp.handleResponse(response)
			// handling a response can change our state, so re-check some things
			if reason := bp.needsRetry(msg); reason != nil {
				return reason
			} else if !bp.buffer.wouldOverflow(msg) && !forceRollover {
				return nil
			}
		case bp.output <- bp.buffer:
			bp.rollOver()
			return nil
		}
	}
}

func (bp *brokerProducer) rollOver() {
	bp.timer = nil
	bp.timerFired = false
	bp.buffer = newProduceSet(bp.parent)
}

func (bp *brokerProducer) handleResponse(response *brokerProducerResponse) {
	if response.err != nil {
		bp.handleError(response.set, response.err)
	} else {
		bp.handleSuccess(response.set, response.res)
	}

	if bp.buffer.empty() {
		bp.rollOver() // this can happen if the response invalidated our buffer
	}
}

func (bp *brokerProducer) handleSuccess(sent *produceSet, response *ProduceResponse) {
	// we iterate through the blocks in the request set, not the response, so that we notice
	// if the response is missing a block completely
	var retryTopics []string
	sent.eachPartition(func(topic string, partition int32, pSet *partitionSet) {
		if response == nil {
			// this only happens when RequiredAcks is NoResponse, so we have to assume success
			bp.parent.returnSuccesses(pSet.msgs)
			return
		}

		block := response.GetBlock(topic, partition)
		if block == nil {
			bp.parent.returnErrors(pSet.msgs, ErrIncompleteResponse)
			return
		}

		switch block.Err {
		// Success
		case ErrNoError:
			if bp.parent.conf.Version.IsAtLeast(V0_10_0_0) && !block.Timestamp.IsZero() {
				for _, msg := range pSet.msgs {
					msg.Timestamp = block.Timestamp
				}
			}
			for i, msg := range pSet.msgs {
				msg.Offset = block.Offset + int64(i)
			}
			bp.parent.returnSuccesses(pSet.msgs)
		// Duplicate
		case ErrDuplicateSequenceNumber:
			bp.parent.returnSuccesses(pSet.msgs)
		// Retriable errors
		case ErrInvalidMessage, ErrUnknownTopicOrPartition, ErrLeaderNotAvailable, ErrNotLeaderForPartition,
			ErrRequestTimedOut, ErrNotEnoughReplicas, ErrNotEnoughReplicasAfterAppend:
			if bp.parent.conf.Producer.Retry.Max <= 0 {
				bp.parent.abandonBrokerConnection(bp.broker)
				bp.parent.returnErrors(pSet.msgs, block.Err)
			} else {
				retryTopics = append(retryTopics, topic)
			}
		// Other non-retriable errors
		default:
			if bp.parent.conf.Producer.Retry.Max <= 0 {
				bp.parent.abandonBrokerConnection(bp.broker)
			}
			bp.parent.returnErrors(pSet.msgs, block.Err)
		}
	})

	if len(retryTopics) > 0 {
		if bp.parent.conf.Producer.Idempotent {
			err := bp.parent.client.RefreshMetadata(retryTopics...)
			if err != nil {
				Logger.Printf("Failed refreshing metadata because of %v\n", err)
			}
		}

		sent.eachPartition(func(topic string, partition int32, pSet *partitionSet) {
			block := response.GetBlock(topic, partition)
			if block == nil {
				// handled in the previous "eachPartition" loop
				return
			}

			switch block.Err {
			case ErrInvalidMessage, ErrUnknownTopicOrPartition, ErrLeaderNotAvailable, ErrNotLeaderForPartition,
				ErrRequestTimedOut, ErrNotEnoughReplicas, ErrNotEnoughReplicasAfterAppend:
				Logger.Printf("producer/broker/%d state change to [retrying] on %s/%d because %v\n",
					bp.broker.ID(), topic, partition, block.Err)
				if bp.currentRetries[topic] == nil {
					bp.currentRetries[topic] = make(map[int32]error)
				}
				bp.currentRetries[topic][partition] = block.Err
				if bp.parent.conf.Producer.Idempotent {
					go bp.parent.retryBatch(topic, partition, pSet, block.Err)
				} else {
					bp.parent.retryMessages(pSet.msgs, block.Err)
				}
				// dropping the following messages has the side effect of incrementing their retry count
				bp.parent.retryMessages(bp.buffer.dropPartition(topic, partition), block.Err)
			}
		})
	}
}

func (p *asyncProducer) retryBatch(topic string, partition int32, pSet *partitionSet, kerr KError) {
	Logger.Printf("Retrying batch for %v-%d because of %s\n", topic, partition, kerr)
	produceSet := newProduceSet(p)
	produceSet.msgs[topic] = make(map[int32]*partitionSet)
	produceSet.msgs[topic][partition] = pSet
	produceSet.bufferBytes += pSet.bufferBytes
	produceSet.bufferCount += len(pSet.msgs)
	for _, msg := range pSet.msgs {
		if msg.retries >= p.conf.Producer.Retry.Max {
			p.returnError(msg, kerr)
			return
		}
		msg.retries++
	}

	// it's expected that a metadata refresh has been requested prior to calling retryBatch
	leader, err := p.client.Leader(topic, partition)
	if err != nil {
		Logger.Printf("Failed retrying batch for %v-%d because of %v while looking up for new leader\n", topic, partition, err)
		for _, msg := range pSet.msgs {
			p.returnError(msg, kerr)
		}
		return
	}
	bp := p.getBrokerProducer(leader)
	bp.output <- produceSet
	p.unrefBrokerProducer(leader, bp)
}

func (bp *brokerProducer) handleError(sent *produceSet, err error) {
	var target PacketEncodingError
	if errors.As(err, &target) {
		sent.eachPartition(func(topic string, partition int32, pSet *partitionSet) {
			bp.parent.returnErrors(pSet.msgs, err)
		})
	} else {
		Logger.Printf("producer/broker/%d state change to [closing] because %s\n", bp.broker.ID(), err)
		bp.parent.abandonBrokerConnection(bp.broker)
		_ = bp.broker.Close()
		bp.closing = err
		sent.eachPartition(func(topic string, partition int32, pSet *partitionSet) {
			bp.parent.retryMessages(pSet.msgs, err)
		})
		bp.buffer.eachPartition(func(topic string, partition int32, pSet *partitionSet) {
			bp.parent.retryMessages(pSet.msgs, err)
		})
		bp.rollOver()
	}
}

// singleton
// effectively a "bridge" between the flushers and the dispatcher in order to avoid deadlock
// based on https://godoc.org/github.com/eapache/channels#InfiniteChannel
func (p *asyncProducer) retryHandler() {
	var msg *ProducerMessage
	buf := queue.New()

	for {
		if buf.Length() == 0 {
			msg = <-p.retries
		} else {
			select {
			case msg = <-p.retries:
			case p.input <- buf.Peek().(*ProducerMessage):
				buf.Remove()
				continue
			}
		}

		if msg == nil {
			return
		}

		buf.Add(msg)
	}
}

// utility functions

func (p *asyncProducer) shutdown() {
	Logger.Println("Producer shutting down.")
	p.inFlight.Add(1)
	p.input <- &ProducerMessage{flags: shutdown}

	p.inFlight.Wait()

	err := p.client.Close()
	if err != nil {
		Logger.Println("producer/shutdown failed to close the embedded client:", err)
	}

	close(p.input)
	close(p.retries)
	close(p.errors)
	close(p.successes)

	p.metricsRegistry.UnregisterAll()
}

func (p *asyncProducer) bumpIdempotentProducerEpoch() {
	_, epoch := p.txnmgr.getProducerID()
	if epoch == math.MaxInt16 {
		Logger.Println("producer/txnmanager epoch exhausted, requesting new producer ID")
		txnmgr, err := newTransactionManager(p.conf, p.client)
		if err != nil {
			Logger.Println(err)
			return
		}

		p.txnmgr = txnmgr
	} else {
		p.txnmgr.bumpEpoch()
	}
}

func (p *asyncProducer) maybeTransitionToErrorState(err error) error {
	if errors.Is(err, ErrClusterAuthorizationFailed) ||
		errors.Is(err, ErrProducerFenced) ||
		errors.Is(err, ErrUnsupportedVersion) ||
		errors.Is(err, ErrTransactionalIDAuthorizationFailed) {
		return p.txnmgr.transitionTo(ProducerTxnFlagInError|ProducerTxnFlagFatalError, err)
	}
	if p.txnmgr.coordinatorSupportsBumpingEpoch && p.txnmgr.currentTxnStatus()&ProducerTxnFlagEndTransaction == 0 {
		p.txnmgr.epochBumpRequired = true
	}
	return p.txnmgr.transitionTo(ProducerTxnFlagInError|ProducerTxnFlagAbortableError, err)
}

func (p *asyncProducer) returnError(msg *ProducerMessage, err error) {
	if p.IsTransactional() {
		_ = p.maybeTransitionToErrorState(err)
	}
	// We need to reset the producer ID epoch if we set a sequence number on it, because the broker
	// will never see a message with this number, so we can never continue the sequence.
	if !p.IsTransactional() && msg.hasSequence {
		Logger.Printf("producer/txnmanager rolling over epoch due to publish failure on %s/%d", msg.Topic, msg.Partition)
		p.bumpIdempotentProducerEpoch()
	}

	msg.clear()
	pErr := &ProducerError{Msg: msg, Err: err}
	if p.conf.Producer.Return.Errors {
		p.errors <- pErr
	} else {
		Logger.Println(pErr)
	}
	p.inFlight.Done()
}

func (p *asyncProducer) returnErrors(batch []*ProducerMessage, err error) {
	for _, msg := range batch {
		p.returnError(msg, err)
	}
}

func (p *asyncProducer) returnSuccesses(batch []*ProducerMessage) {
	for _, msg := range batch {
		if p.conf.Producer.Return.Successes {
			msg.clear()
			p.successes <- msg
		}
		p.inFlight.Done()
	}
}

func (p *asyncProducer) retryMessage(msg *ProducerMessage, err error) {
	if msg.retries >= p.conf.Producer.Retry.Max {
		p.returnError(msg, err)
	} else {
		msg.retries++
		p.retries <- msg
	}
}

func (p *asyncProducer) retryMessages(batch []*ProducerMessage, err error) {
	for _, msg := range batch {
		p.retryMessage(msg, err)
	}
}

func (p *asyncProducer) getBrokerProducer(broker *Broker) *brokerProducer {
	p.brokerLock.Lock()
	defer p.brokerLock.Unlock()

	bp := p.brokers[broker]

	if bp == nil {
		bp = p.newBrokerProducer(broker)
		p.brokers[broker] = bp
		p.brokerRefs[bp] = 0
	}

	p.brokerRefs[bp]++

	return bp
}

func (p *asyncProducer) unrefBrokerProducer(broker *Broker, bp *brokerProducer) {
	p.brokerLock.Lock()
	defer p.brokerLock.Unlock()

	p.brokerRefs[bp]--
	if p.brokerRefs[bp] == 0 {
		close(bp.input)
		delete(p.brokerRefs, bp)

		if p.brokers[broker] == bp {
			delete(p.brokers, broker)
		}
	}
}

func (p *asyncProducer) abandonBrokerConnection(broker *Broker) {
	p.brokerLock.Lock()
	defer p.brokerLock.Unlock()

	bc, ok := p.brokers[broker]
	if ok && bc.abandoned != nil {
		close(bc.abandoned)
	}

	delete(p.brokers, broker)
}<|MERGE_RESOLUTION|>--- conflicted
+++ resolved
@@ -85,12 +85,9 @@
 	brokerLock sync.Mutex
 
 	txnmgr *transactionManager
-<<<<<<< HEAD
 	txLock sync.Mutex
-=======
 
 	metricsRegistry metrics.Registry
->>>>>>> 5e2c2ef0
 }
 
 // NewAsyncProducer creates a new AsyncProducer using the given broker addresses and configuration.
